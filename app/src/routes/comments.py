from fastapi import APIRouter, HTTPException, Depends, status,Path, Query, Body
# from fastapi.security import OAuth2PasswordRequestForm, HTTPAuthorizationCredentials, HTTPBearer
from sqlalchemy.orm import Session

from src.database.db import get_db
from src.services.auth import auth_service
from src.services.access import admin_access, moderator_access
from src.schemas.schemas import CommentNewSchema, CommentResponseSchema
from src.entity.models import User, Comment, Role
from src.repository import comments as rep_comments


router = APIRouter(prefix='/comments', tags=["comments"])


@router.post("/{photo_id}", response_model=CommentResponseSchema, status_code=status.HTTP_201_CREATED)
async def create_comment(comment: str = Body(min_length=1, max_length=500, description="Comment text", title='Comment', example="user comment"),
                         photo_id: int = Path(description="ID of photo to comment"),
                         db: Session = Depends(get_db),
                         current_user: User = Depends(auth_service.get_current_user)) -> Comment|None:
    '''
    Creates new comment.

    Args:    
        comment: text of new comment
        photo_id: ID of the photo
        current_user: The user to retrieve ontacts for.
        db: sync db session Default=Depends(get_db)
    Returns:
        obj: 'Comment' | None: Comment with ID or None.
    '''
    body = CommentNewSchema(photo_id=photo_id, text=comment)
    result = await rep_comments.create_comment(user=current_user, body=body, db=db)
    return result

# TODO limit access to comment owner, moderator or admin
@router.put("/{photo_id}",response_model=CommentResponseSchema, status_code=status.HTTP_202_ACCEPTED)
async def edit_comment(comment: str = Body(min_length=1, max_length=500, description="Comment text", title='Comment', example="user comment"),
                       photo_id: int = Path(description="ID of photo to comment"), 
                       rec_id: int = Query(description="ID of comment to change"),
                       db: Session = Depends(get_db), 
                       current_user: User = Depends(auth_service.get_current_user)) -> Comment|None:
    '''
    Updates specific comment.
<<<<<<< HEAD

    Args:    
        comment: text of new comment
        photo_id: ID of the photo
        rec_id: ID of record to change
        current_user: current user.
        db: sync db session Default=Depends(get_db)
    Returns:
        obj: 'Comment' | None: Comment with ID or None.
    '''

    author = await rep_comments.get_author_by_comment_id(rec_id=rec_id, db=db)
    
    # if (current_user.role == Role.user) and (author.id != current_user.id):
    if (current_user.role not in moderator_access.allowed_roles) and (author.id != current_user.id):
        print(current_user.role, current_user.id, author.id)
        raise HTTPException(status_code=status.HTTP_403_FORBIDDEN,
                            detail='Access forbidden')
    
    body = CommentNewSchema(photo_id=photo_id, text=comment)
    result = await rep_comments.edit_comment(record_id=rec_id, body=body, db=db)
    if not result:
        raise HTTPException(status_code=status.HTTP_404_NOT_FOUND, detail="Record ID or photo ID not found")
    return result

# TODO display of comments should be restricted to registered users only?
@router.get("/user_id={user_id}", response_model=list[CommentResponseSchema])
async def get_comments_by_user_id(user_id: int, 
                               offset: int = Query(default=0, ge=0, description="Records to skip in response"),
                               limit: int = Query(default=10, ge=1, le=50, description="Records per response to show"),
                               db: Session = Depends(get_db), 
                               current_user: User = Depends(auth_service.get_current_user)) -> list[Comment]:
    '''
    Retrieves a list of comments of a specific author with specified pagination parameters.
    
    Args:
        user_id: Author of comments ID
        current_user: current user.
        limit: The maximum number of comments to return.
        offset: The number of comments to skip.
        db: sync db session
    Returns:
        obj: 'list' of obj: Comment: A list of comments.
    '''
    result = await rep_comments.get_comments_by_user_id(user_id=user_id, offset=offset, limit=limit, db=db)
    return result

# TODO display of comments should be restricted to registered users only?
@router.get("/photo_id={photo_id}", response_model=list[CommentResponseSchema])
async def get_comments_by_photo_id(photo_id: uuid.UUID,
=======

    Args:    
        comment: text of new comment
        photo_id: ID of the photo
        rec_id: ID of record to change
        current_user: current user.
        db: sync db session Default=Depends(get_db)
    Returns:
        obj: 'Comment' | None: Comment with ID or None.
    '''

    author = await rep_comments.get_author_by_comment_id(rec_id=rec_id, db=db)
    
    # if (current_user.role == Role.user) and (author.id != current_user.id):
    if (current_user.role not in moderator_access.allowed_roles) and (author.id != current_user.id):
        print(current_user.role, current_user.id, author.id)
        raise HTTPException(status_code=status.HTTP_403_FORBIDDEN,
                            detail='Access forbidden')
    
    body = CommentNewSchema(photo_id=photo_id, text=comment)
    result = await rep_comments.edit_comment(record_id=rec_id, body=body, db=db)
    if not result:
        raise HTTPException(status_code=status.HTTP_404_NOT_FOUND, detail="Record ID or photo ID not found")
    return result

# TODO display of comments should be restricted to registered users only?
@router.get("/{photo_id}", response_model=list[CommentResponseSchema])
async def get_comments_by_photo_id(photo_id: int = Path(description="ID of photo to find comments"),
>>>>>>> 856a1803
                                   offset: int = Query(default=0, ge=0, description="Records to skip in response"),
                                   limit: int = Query(default=10, ge=1, le=50, description="Records per response to show"),
                                   db: Session = Depends(get_db), 
                                   current_user: User = Depends(auth_service.get_current_user)) -> list[Comment]:
    '''
    Retrieves a list of comments for a specific photo with specified pagination parameters.
    
    Args:
        photo_id: ID of the photo
        current_user: current user.
        limit: The maximum number of comments to return.
        offset: The number of comments to skip.
        db: sync db session
    Returns:
        obj: 'list' of obj: Comment: A list of comments.
    '''
    result = await rep_comments.get_comments_by_photo_id(photo_id=photo_id, offset=offset, limit=limit, db=db)
    return result

# TODO display of comments should be restricted to registered users only?
@router.get("/users/", response_model=list[CommentResponseSchema])
async def get_comments_by_user_id(user_id: int = Query(description="ID of author of comments"),
                                  offset: int = Query(
                                      default=0, ge=0, description="Records to skip in response"),
                                  limit: int = Query(
                                      default=10, ge=1, le=50, description="Records per response to show"),
                                  db: Session = Depends(get_db),
                                  current_user: User = Depends(auth_service.get_current_user)) -> list[Comment]:
    '''
    Retrieves a list of comments of a specific author with specified pagination parameters.
    
    Args:
        user_id: Author of comments ID
        current_user: current user.
        limit: The maximum number of comments to return.
        offset: The number of comments to skip.
        db: sync db session
    Returns:
        obj: 'list' of obj: Comment: A list of comments.
    '''
    result = await rep_comments.get_comments_by_user_id(user_id=user_id, offset=offset, limit=limit, db=db)
    return result

# TODO display of comments should be restricted to registered users only?
@router.get("/users/{user_id}", response_model=list[CommentResponseSchema])
async def get_comments_by_user_and_photo_id(user_id: int = Path(description="ID of author of comments"), 
                                            photo_id: int = Query(description="ID of photo to find comments"),
                                            offset: int = Query(default=0, ge=0, description="Records to skip in response"),
                                            limit: int = Query(default=10, ge=1, le=50, description="Records per response to show"),
                                            db: Session = Depends(get_db), 
                                            current_user: User = Depends(auth_service.get_current_user)) -> list[Comment]:
    '''
    Retrieves a list of comments for a specific photo from specific author with specified pagination parameters.
    
    Args:
        user_id: Author of comments ID
        photo_id: ID of the photo
        current_user: current user.
        limit: The maximum number of comments to return.
        offset: The number of comments to skip.
        db: sync db session
    Returns:
        obj: 'list' of obj: Comment: A list of comments.
    '''
    result = await rep_comments.get_comments_by_user_and_photo_ids(user_id=user_id, photo_id=photo_id, offset=offset, limit=limit, db=db)
    return result


@router.delete("/record/{rec_id}", status_code=status.HTTP_204_NO_CONTENT, dependencies=[Depends(moderator_access)])
async def delete_comment(rec_id: int = Path(description="ID of record to delete"),
                         db: Session = Depends(get_db),
                         current_user: User = Depends(auth_service.get_current_user)) -> None:
    '''
    Deletes specific comment.

    Args:    
        rec_id: ID of record to delete
        current_user: The user to retrieve ontacts for.
        db: async db session Default=Depends(get_db)
    Returns:
        None
    '''
    
    result = await rep_comments.delete_comment(record_id=rec_id, db=db)
    return result<|MERGE_RESOLUTION|>--- conflicted
+++ resolved
@@ -1,3 +1,5 @@
+from fastapi import APIRouter, HTTPException, Depends, status,Path, Query, Body
+# from fastapi.security import OAuth2PasswordRequestForm, HTTPAuthorizationCredentials, HTTPBearer
 from fastapi import APIRouter, HTTPException, Depends, status,Path, Query, Body
 # from fastapi.security import OAuth2PasswordRequestForm, HTTPAuthorizationCredentials, HTTPBearer
 from sqlalchemy.orm import Session
@@ -5,13 +7,33 @@
 from src.database.db import get_db
 from src.services.auth import auth_service
 from src.services.access import admin_access, moderator_access
+from src.services.access import admin_access, moderator_access
 from src.schemas.schemas import CommentNewSchema, CommentResponseSchema
 from src.entity.models import User, Comment, Role
+from src.entity.models import User, Comment, Role
 from src.repository import comments as rep_comments
 
 
 router = APIRouter(prefix='/comments', tags=["comments"])
 
+
+@router.post("/{photo_id}", response_model=CommentResponseSchema, status_code=status.HTTP_201_CREATED)
+async def create_comment(comment: str = Body(min_length=1, max_length=500, description="Comment text", title='Comment', example="user comment"),
+                         photo_id: int = Path(description="ID of photo to comment"),
+                         db: Session = Depends(get_db),
+                         current_user: User = Depends(auth_service.get_current_user)) -> Comment|None:
+    '''
+    Creates new comment.
+
+    Args:    
+        comment: text of new comment
+        photo_id: ID of the photo
+        current_user: The user to retrieve ontacts for.
+        db: sync db session Default=Depends(get_db)
+    Returns:
+        obj: 'Comment' | None: Comment with ID or None.
+    '''
+    body = CommentNewSchema(photo_id=photo_id, text=comment)
 
 @router.post("/{photo_id}", response_model=CommentResponseSchema, status_code=status.HTTP_201_CREATED)
 async def create_comment(comment: str = Body(min_length=1, max_length=500, description="Comment text", title='Comment', example="user comment"),
@@ -42,7 +64,6 @@
                        current_user: User = Depends(auth_service.get_current_user)) -> Comment|None:
     '''
     Updates specific comment.
-<<<<<<< HEAD
 
     Args:    
         comment: text of new comment
@@ -91,38 +112,8 @@
     return result
 
 # TODO display of comments should be restricted to registered users only?
-@router.get("/photo_id={photo_id}", response_model=list[CommentResponseSchema])
-async def get_comments_by_photo_id(photo_id: uuid.UUID,
-=======
-
-    Args:    
-        comment: text of new comment
-        photo_id: ID of the photo
-        rec_id: ID of record to change
-        current_user: current user.
-        db: sync db session Default=Depends(get_db)
-    Returns:
-        obj: 'Comment' | None: Comment with ID or None.
-    '''
-
-    author = await rep_comments.get_author_by_comment_id(rec_id=rec_id, db=db)
-    
-    # if (current_user.role == Role.user) and (author.id != current_user.id):
-    if (current_user.role not in moderator_access.allowed_roles) and (author.id != current_user.id):
-        print(current_user.role, current_user.id, author.id)
-        raise HTTPException(status_code=status.HTTP_403_FORBIDDEN,
-                            detail='Access forbidden')
-    
-    body = CommentNewSchema(photo_id=photo_id, text=comment)
-    result = await rep_comments.edit_comment(record_id=rec_id, body=body, db=db)
-    if not result:
-        raise HTTPException(status_code=status.HTTP_404_NOT_FOUND, detail="Record ID or photo ID not found")
-    return result
-
-# TODO display of comments should be restricted to registered users only?
 @router.get("/{photo_id}", response_model=list[CommentResponseSchema])
 async def get_comments_by_photo_id(photo_id: int = Path(description="ID of photo to find comments"),
->>>>>>> 856a1803
                                    offset: int = Query(default=0, ge=0, description="Records to skip in response"),
                                    limit: int = Query(default=10, ge=1, le=50, description="Records per response to show"),
                                    db: Session = Depends(get_db), 
