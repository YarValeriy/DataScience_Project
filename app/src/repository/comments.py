<<<<<<< HEAD
import uuid
=======
>>>>>>> c28ecbae
# from sqlalchemy.ext.asyncio import AsyncSession
from sqlalchemy.orm import Session
from sqlalchemy import select, text, func
# from datetime import datetime

from src.entity.models import Comment, User, Photo
from src.schemas.schemas import CommentNewSchema

<<<<<<< HEAD

async def create_comment(user: User, body: CommentNewSchema, db: Session) -> Comment | None:
=======
async def create_comment(user: User, body: CommentNewSchema, db: Session) -> Comment|None:
>>>>>>> c28ecbae
    '''
    Creates new comment.

    Args:    
        user: Author of comment.
        body: data of new comment record
        db: sync db session
    Returns:
        obj: 'Comment' | None: Comment with ID or None.
    '''
    comment = Comment(**body.model_dump())
    comment.user_id = user.id
    db.add(comment)
    # await db.commit()
    db.commit()
    # comment = await db.refresh(comment)
    db.refresh(comment)
    return comment


<<<<<<< HEAD
async def edit_comment(record_id: int, body: CommentNewSchema, db: Session) -> Comment | None:
=======
async def edit_comment(record_id: int, body: CommentNewSchema, db: Session) -> Comment|None:
>>>>>>> c28ecbae
    '''
    Updates specific comment by ID.

    Args:    
        record_id: ID of record to change
        body: updated data of the comment record
        db: sync db session
    Returns:
        obj: 'Comment' | None: Comment with ID or None.
    '''
    stmt = select(Comment).filter_by(id=record_id, photo_id=body.photo_id)
    # result = await db.execute(stmt)
    result = db.execute(stmt)
<<<<<<< HEAD
    result = result.unique().scalar_one_or_none()
=======
    result = result.scalar_one_or_none()
>>>>>>> c28ecbae
    if result:
        result.text = body.text
        # result.updated_at = func.now() # has defaut value in Model
        # await db.commit()
        # await db.refresh(result)
        db.commit()
        db.refresh(result)
    return result


async def get_comments_by_user_id(user_id: int, offset: int, limit: int, db: Session) -> list[Comment]:
    '''
    Retrieves comments by ID of a specific author.
    
    Args:
        user_id: The ID of author of comments to retrieve.
        offset: The number of contacts to skip.
        limit: The maximum number of contacts to return.
        db: sync db session
    Returns:
        obj: 'list' of obj: Comment: A list of comments.
    '''
    stmt = select(Comment).filter_by(
        user_id=user_id).offset(offset).limit(limit)
    # result = await db.execute(stmt)
    result = db.execute(stmt)
    return result.unique().scalars().all()


<<<<<<< HEAD
async def get_comments_by_photo_id(photo_id: uuid.UUID, offset: int, limit: int, db: Session) -> list[Comment]:
=======

async def get_comments_by_photo_id(photo_id: int, offset: int, limit: int, db: Session) -> list[Comment]:
>>>>>>> c28ecbae
    '''
    Retrieves comments by ID of a specific photo.
    
    Args:
        photo_id: The ID of photo to retrieve comments.
        offset: The number of contacts to skip.
        limit: The maximum number of contacts to return.
        db: sync db session
    Returns:
        obj: 'list' of obj: Comment: A list of comments.
    '''
    stmt = select(Comment).filter_by(
        photo_id=photo_id).offset(offset).limit(limit)
    # result = await db.execute(stmt)
    result = db.execute(stmt)
    return result.unique().scalars().all()


<<<<<<< HEAD
async def get_comments_by_user_and_photo_ids(user_id: int, photo_id: uuid.UUID, offset: int, limit: int, db: Session) -> list[Comment]:
    '''
    Retrieves comments by ID of a specific author and ID of a specific photo.
=======
async def get_comments_by_user_and_photo_ids(user_id: int, photo_id: int, offset: int, limit: int, db: Session) -> list[Comment]:
    '''
    Retrieves comments by ID of a specific authorand ID of a specific photo.
>>>>>>> c28ecbae
    
    Args:
        user_id: The ID of author of comments to retrieve.
        photo_id: The ID of photo to retrieve comments.
        offset: The number of contacts to skip.
        limit: The maximum number of contacts to return.
        db: sync db session
    Returns:
        obj: 'list' of obj: Comment: A list of comments.
    '''
    stmt = select(Comment).filter_by(user_id=user_id,
                                     photo_id=photo_id).offset(offset).limit(limit)
    # result = await db.execute(stmt)
    result = db.execute(stmt)
    return result.unique().scalars().all()

<<<<<<< HEAD

=======
>>>>>>> c28ecbae
async def delete_comment(record_id: int, db: Session) -> None:
    '''
    Deletes comment by ID.

    Args:    
        record_id: ID of record to delete
        db: sync db session
    Returns:
        None
    '''
    stmt = select(Comment).filter_by(id=record_id)
    # result = await db.execute(stmt)
    result = db.execute(stmt)
<<<<<<< HEAD
    result = result.unique().scalar_one_or_none()
=======
    result = result.scalar_one_or_none()
>>>>>>> c28ecbae
    if result:
        # await db.delete(result)
        # await db.commit()
        db.delete(result)
        db.commit()
<<<<<<< HEAD

    return result


async def get_author_by_comment_id(rec_id: int, db: Session) -> User | None:
    '''
    Retrieves comment author by record ID.
    
    Args:
        rec_id: The ID of comment record.
        db: sync db session
    Returns:
        obj: 'User': Author of comments.
    '''
    stmt = select(Comment).filter_by(id=rec_id)
    # result = await db.execute(stmt)
    result = db.execute(stmt)
    # result = result.scalar_one_or_none()
    result = result.unique().scalar_one_or_none()
    if result:
        result = result.user

=======
        
>>>>>>> c28ecbae
    return result


async def get_author_by_comment_id(rec_id: int, db: Session) -> User|None:
    '''
    Retrieves comment author by record ID.
    
    Args:
        rec_id: The ID of comment record.
        db: sync db session
    Returns:
        obj: 'User': Author of comments.
    '''
    stmt = select(Comment).filter_by(id=rec_id)
    # result = await db.execute(stmt)
    result = db.execute(stmt)
    result = result.scalar_one_or_none()
    if result:
        result = result.user
    
    return result<|MERGE_RESOLUTION|>--- conflicted
+++ resolved
@@ -1,21 +1,16 @@
-<<<<<<< HEAD
 import uuid
-=======
->>>>>>> c28ecbae
 # from sqlalchemy.ext.asyncio import AsyncSession
 from sqlalchemy.orm import Session
+from sqlalchemy import select, text, func
+# from datetime import datetime
 from sqlalchemy import select, text, func
 # from datetime import datetime
 
 from src.entity.models import Comment, User, Photo
 from src.schemas.schemas import CommentNewSchema
 
-<<<<<<< HEAD
 
 async def create_comment(user: User, body: CommentNewSchema, db: Session) -> Comment | None:
-=======
-async def create_comment(user: User, body: CommentNewSchema, db: Session) -> Comment|None:
->>>>>>> c28ecbae
     '''
     Creates new comment.
 
@@ -36,11 +31,7 @@
     return comment
 
 
-<<<<<<< HEAD
 async def edit_comment(record_id: int, body: CommentNewSchema, db: Session) -> Comment | None:
-=======
-async def edit_comment(record_id: int, body: CommentNewSchema, db: Session) -> Comment|None:
->>>>>>> c28ecbae
     '''
     Updates specific comment by ID.
 
@@ -54,11 +45,7 @@
     stmt = select(Comment).filter_by(id=record_id, photo_id=body.photo_id)
     # result = await db.execute(stmt)
     result = db.execute(stmt)
-<<<<<<< HEAD
     result = result.unique().scalar_one_or_none()
-=======
-    result = result.scalar_one_or_none()
->>>>>>> c28ecbae
     if result:
         result.text = body.text
         # result.updated_at = func.now() # has defaut value in Model
@@ -88,12 +75,7 @@
     return result.unique().scalars().all()
 
 
-<<<<<<< HEAD
 async def get_comments_by_photo_id(photo_id: uuid.UUID, offset: int, limit: int, db: Session) -> list[Comment]:
-=======
-
-async def get_comments_by_photo_id(photo_id: int, offset: int, limit: int, db: Session) -> list[Comment]:
->>>>>>> c28ecbae
     '''
     Retrieves comments by ID of a specific photo.
     
@@ -112,15 +94,9 @@
     return result.unique().scalars().all()
 
 
-<<<<<<< HEAD
 async def get_comments_by_user_and_photo_ids(user_id: int, photo_id: uuid.UUID, offset: int, limit: int, db: Session) -> list[Comment]:
     '''
     Retrieves comments by ID of a specific author and ID of a specific photo.
-=======
-async def get_comments_by_user_and_photo_ids(user_id: int, photo_id: int, offset: int, limit: int, db: Session) -> list[Comment]:
-    '''
-    Retrieves comments by ID of a specific authorand ID of a specific photo.
->>>>>>> c28ecbae
     
     Args:
         user_id: The ID of author of comments to retrieve.
@@ -137,10 +113,7 @@
     result = db.execute(stmt)
     return result.unique().scalars().all()
 
-<<<<<<< HEAD
 
-=======
->>>>>>> c28ecbae
 async def delete_comment(record_id: int, db: Session) -> None:
     '''
     Deletes comment by ID.
@@ -154,17 +127,12 @@
     stmt = select(Comment).filter_by(id=record_id)
     # result = await db.execute(stmt)
     result = db.execute(stmt)
-<<<<<<< HEAD
     result = result.unique().scalar_one_or_none()
-=======
-    result = result.scalar_one_or_none()
->>>>>>> c28ecbae
     if result:
         # await db.delete(result)
         # await db.commit()
         db.delete(result)
         db.commit()
-<<<<<<< HEAD
 
     return result
 
@@ -187,9 +155,6 @@
     if result:
         result = result.user
 
-=======
-        
->>>>>>> c28ecbae
     return result
 
 
