--- conflicted
+++ resolved
@@ -5,13 +5,10 @@
 from fastapi import HTTPException, status, Depends
 from fastapi.security import OAuth2PasswordBearer
 from passlib.context import CryptContext
-<<<<<<< HEAD
-from datetime import datetime, timedelta, UTC
+# from datetime import datetime, timedelta, UTC
 
 from sqlalchemy.ext.asyncio import AsyncSession
-=======
 from datetime import datetime, timedelta, timezone #UTC
->>>>>>> f7e1e511
 from sqlalchemy.orm import Session
 
 from src.conf.config import settings
