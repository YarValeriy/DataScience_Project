import os
import signal
import uvicorn
import logging

from fastapi import FastAPI
from contextlib import asynccontextmanager

import uvicorn.logging
import redis.asyncio as redis

from fastapi_limiter import FastAPILimiter
from fastapi.middleware.cors import CORSMiddleware
from src.conf.config import settings
from src.database.db import engine
<<<<<<< HEAD
from src.routes import auth, comments, users, photos
=======
from src.routes import auth, photos
>>>>>>> 3ad336da

logger = logging.getLogger(uvicorn.logging.__name__)

origins = settings.cors_origins.split('|')


@asynccontextmanager
async def lifespan(_):
    #startup initialization goes here
    logger.info("Knock-knock...")
    logger.info("Uvicorn has you...")
    r = await redis.Redis(host=settings.redis_host, 
                          port=settings.redis_port, 
                          db=0, encoding="utf-8",
                          decode_responses=True
                          )
    await FastAPILimiter.init(r)
    yield
    #shutdown logic goes here    
    engine.dispose()
    await r.close(True)
    await FastAPILimiter.close()
    logger.info("Good bye, Mr. Anderson")


app = FastAPI(lifespan=lifespan)

app.add_middleware(
    CORSMiddleware,
    allow_origins=origins,
    allow_credentials=True,
    allow_methods=["*"],
    allow_headers=["*"],
)

app.include_router(auth.router, prefix='/api')
app.include_router(photos.router, prefix="/api")

@app.get("/")
def read_root():
    return {"message": "Wake up!"}
    

if __name__ == '__main__':
    try:
        uvicorn.run("main:app", host='0.0.0.0', port=8000, reload=True)
    except KeyboardInterrupt:
        os.kill(os.getpid(), signal.SIGBREAK)<|MERGE_RESOLUTION|>--- conflicted
+++ resolved
@@ -13,11 +13,8 @@
 from fastapi.middleware.cors import CORSMiddleware
 from src.conf.config import settings
 from src.database.db import engine
-<<<<<<< HEAD
 from src.routes import auth, comments, users, photos
-=======
-from src.routes import auth, photos
->>>>>>> 3ad336da
+
 
 logger = logging.getLogger(uvicorn.logging.__name__)
 
