from unittest.mock import MagicMock
<<<<<<< HEAD
=======
import pytest
>>>>>>> b46bbbaf
import asyncio
import uuid
from time import sleep

<<<<<<< HEAD
from src.entity.models import User, Photo, Comment
=======
from src.entity.models import User, Photo, Role, Comment
>>>>>>> b46bbbaf
from src.services.auth import auth_service
from src.exceptions.exceptions import RETURN_MSG


def user_token(user: User) -> str:
    access_token = asyncio.run(auth_service.create_access_token(
        data={"sub": user.email}))
    return access_token

def test_create_comment_user0(client, users, photos):
    user: User = users[0]
    token = user_token(user)
    photo: Photo = photos[0]
    comment = "user0 comment"
    header = ["Authorization", f"Bearer {token}"]

    responce = client.post(
        f"api/comments/{photo.id}", json=comment, headers=[header,])

    assert responce.status_code == 201, responce.text
    data = responce.json()
    assert "id" in data
    assert "created_at" in data
    assert "updated_at" in data
    assert data["user_id"] == user.id
    assert data["photo_id"] == str(photo.id)
    assert data["text"] == comment


def test_create_comment_user1(client, users, photos):
    user: User = users[1]
    token = user_token(user)
    photo: Photo = photos[0]
    comment = "user1 comment"
    header = ["Authorization", f"Bearer {token}"]

    responce = client.post(
        f"api/comments/{photo.id}", json=comment, headers=[header,])

    assert responce.status_code == 201, responce.text
    data = responce.json()
    assert "id" in data
    assert "created_at" in data
    assert "updated_at" in data
    assert data["user_id"] == user.id
    assert data["photo_id"] == str(photo.id)
    assert data["text"] == comment

def test_create_comment_invalid_photo_id(client, users):
    user: User = users[0]
    token = user_token(user)
    # photo: Photo = photos[0]
    photo = MagicMock(id=uuid.uuid4())
    comment = "user comment"
    header = ["Authorization", f"Bearer {token}"]

    responce = client.post(
        f"api/comments/{photo.id}", json=comment, headers=[header,])

    assert responce.status_code == 404, responce.text
    data = responce.json()
    assert data["detail"] == RETURN_MSG.record_not_found

def test_edit_own_comment_user0(client, users, session):
    sleep(1)
    user: User = users[0]
    author: User = user
    token = user_token(user)
    comment_record = session.query(
        Comment).filter_by(user_id=author.id).first()
    comment = "edited user0 comment"
    header = ["Authorization", f"Bearer {token}"]

    responce = client.put(
        f"api/comments/record/{comment_record.id}", json=comment, headers=[header,])

    assert responce.status_code == 202, responce.text
    data = responce.json()
    assert data["id"] == comment_record.id
    assert data["created_at"] != data["updated_at"]
    assert data["user_id"] == user.id
    assert data["text"] == comment

def test_edit_other_comment_user0(client, users, session):
    # sleep(1)
    user: User = users[0]
    author: User = users[1]
    token = user_token(user)
    comment_record = session.query(Comment).filter_by(user_id=author.id).first()
    comment = "edited user0 comment"
    header = ["Authorization", f"Bearer {token}"]

    responce = client.put(
        f"api/comments/record/{comment_record.id}", json=comment, headers=[header,])

    assert responce.status_code == 403, responce.text
    data = responce.json()
    assert data["detail"] == RETURN_MSG.access_forbiden

def test_edit_not_exist_comment_user0(client, users):
    # sleep(1)
    user: User = users[0]
    token = user_token(user)
    comment_record = MagicMock(id=1000)
    comment = "edited user0 comment"
    header = ["Authorization", f"Bearer {token}"]

    responce = client.put(
        f"api/comments/record/{comment_record.id}", json=comment, headers=[header,])

    assert responce.status_code == 404, responce.text
    data = responce.json()
    assert data["detail"] == RETURN_MSG.record_not_found

def test_edit_comment_moderator(client, moderator, users, session):
    sleep(1)
    user: User = moderator
    author: User = users[1]
    token = user_token(user)
    comment_record = session.query(
        Comment).filter_by(user_id=author.id).first()
    comment = "edited moderator comment"
    header = ["Authorization", f"Bearer {token}"]

    responce = client.put(
        f"api/comments/record/{comment_record.id}", json=comment, headers=[header,])

    assert responce.status_code == 202, responce.text
    data = responce.json()
    assert data["id"] == comment_record.id
    assert data["created_at"] != data["updated_at"]
    assert data["user_id"] == author.id
    assert data["text"] == comment

def test_edit_comment_admin(client, admin, users, session):
    sleep(1)
    user: User = admin
    author: User = users[1]
    token = user_token(user)
    comment_record = session.query(
        Comment).filter_by(user_id=author.id).first()
    comment = "edited admin comment"
    header = ["Authorization", f"Bearer {token}"]

    responce = client.put(
        f"api/comments/record/{comment_record.id}", json=comment, headers=[header,])

    assert responce.status_code == 202, responce.text
    data = responce.json()
    assert data["id"] == comment_record.id
    assert data["created_at"] != data["updated_at"]
    assert data["user_id"] == author.id
    assert data["text"] == comment

def test_comments_photo_exists(client, photos, users):
    photo: Photo = photos[0]
    user: User = users[0]
    token = user_token(user)
    header = ["Authorization", f"Bearer {token}"]

    responce = client.get(
        f"api/comments/{photo.id}", headers=[header,])

    assert responce.status_code == 200, responce.text
    data = responce.json()
    assert isinstance(data, list)
    assert len(data) > 0
    assert "id" in data[0]
    assert "user_id" in data[0]
    assert "photo_id" in data[0]
    assert "text" in data[0]

def test_comments_photo_not_exists(client, users):
    photo = MagicMock(id=uuid.uuid4())
    user: User = users[0]
    token = user_token(user)
    header = ["Authorization", f"Bearer {token}"]

    responce = client.get(
        f"api/comments/{photo.id}", headers=[header,])

    assert responce.status_code == 200, responce.text
    data = responce.json()
    assert isinstance(data, list)
    assert len(data) == 0

def test_get_comments_by_user_id(client, users):
    
    user: User = users[0]
    token = user_token(user)
    header = ["Authorization", f"Bearer {token}"]
    params = [("user_id", user.id), ("offset", "0"), ("limit", "10")]

    responce = client.get(
        f"/api/comments/users/", params=params, headers=[header,])

    assert responce.status_code == 200, responce.text
    data = responce.json()
    assert isinstance(data, list)
    assert len(data) > 0
    assert "id" in data[0]
    assert "user_id" in data[0]
    assert data[0]["user_id"] == user.id
    assert "photo_id" in data[0]
    assert "text" in data[0]

def test_get_no_comments_by_user_id(client, users):

    user: User = users[2]
    token = user_token(user)
    header = ["Authorization", f"Bearer {token}"]
    params = [("user_id", user.id), ("offset", "0"), ("limit", "10")]

    responce = client.get(
        f"/api/comments/users/", params=params, headers=[header,])

    assert responce.status_code == 200, responce.text
    data = responce.json()
    assert isinstance(data, list)
    assert len(data) == 0

def test_get_comments_by_user_id_photo_id(client, users, photos):

    user: User = users[0]
    token = user_token(user)
    photo = photos[0]
    header = ["Authorization", f"Bearer {token}"]
    params = [("photo_id", photo.id), ("offset", "0"), ("limit", "10")]

    responce = client.get(
        f"/api/comments/users/{user.id}", params=params, headers=[header,])

    assert responce.status_code == 200, responce.text
    data = responce.json()
    assert isinstance(data, list)
    assert len(data) > 0
    assert "id" in data[0]
    assert "user_id" in data[0]
    assert data[0]["user_id"] == user.id
    assert "photo_id" in data[0]
    assert data[0]["photo_id"] == str(photo.id)
    assert "text" in data[0]

def test_get_no_comments_by_user_id_photo_id(client, users, photos):

    user: User = users[0]
    token = user_token(user)
    photo = photos[1]
    header = ["Authorization", f"Bearer {token}"]
    params = [("photo_id", photo.id), ("offset", "0"), ("limit", "10")]

    responce = client.get(
        f"/api/comments/users/{user.id}", params=params, headers=[header,])

    assert responce.status_code == 200, responce.text
    data = responce.json()
    assert isinstance(data, list)
    assert len(data) == 0


def test_delete_own_comment_user0(client, users, session):
    user: User = users[0]
    author: User = user
    token = user_token(user)
    comment_record = session.query(
        Comment).filter_by(user_id=author.id).first()
    header = ["Authorization", f"Bearer {token}"]

    responce = client.delete(
        f"api/comments/record/{comment_record.id}", headers=[header,])

    assert responce.status_code == 403, responce.text
    data = responce.json()
    assert data["detail"] == RETURN_MSG.operation_forbiden


def test_delete_other_comment_user0(client, users, session):
    user: User = users[0]
    author: User = users[1]
    token = user_token(user)
    comment_record = session.query(
        Comment).filter_by(user_id=author.id).first()
    header = ["Authorization", f"Bearer {token}"]

    responce = client.delete(
        f"api/comments/record/{comment_record.id}", headers=[header,])

    assert responce.status_code == 403, responce.text
    data = responce.json()
    assert data["detail"] == RETURN_MSG.operation_forbiden

def test_delete_comment_moderator(client, moderator, users, session):
    user: User = moderator
    author: User = users[0]
    token = user_token(user)
    comment_record = session.query(
        Comment).filter_by(user_id=author.id).first()
    header = ["Authorization", f"Bearer {token}"]

    responce = client.delete(
        f"api/comments/record/{comment_record.id}", headers=[header,])

    assert responce.status_code == 204, responce.text

def test_delete_comment_admin(client, admin, users, session):
    user: User = admin
    author: User = users[1]
    token = user_token(user)
    comment_record = session.query(
        Comment).filter_by(user_id=author.id).first()
    header = ["Authorization", f"Bearer {token}"]

    responce = client.delete(
        f"api/comments/record/{comment_record.id}", headers=[header,])

    assert responce.status_code == 204, responce.text<|MERGE_RESOLUTION|>--- conflicted
+++ resolved
@@ -1,17 +1,9 @@
 from unittest.mock import MagicMock
-<<<<<<< HEAD
-=======
-import pytest
->>>>>>> b46bbbaf
 import asyncio
 import uuid
 from time import sleep
 
-<<<<<<< HEAD
 from src.entity.models import User, Photo, Comment
-=======
-from src.entity.models import User, Photo, Role, Comment
->>>>>>> b46bbbaf
 from src.services.auth import auth_service
 from src.exceptions.exceptions import RETURN_MSG
 
